# Changelog
All notable changes to this project will be documented in this file.

The format is based on [Keep a Changelog](https://keepachangelog.com/en/1.0.0/),
and this project adheres to [Semantic Versioning](https://semver.org/spec/v2.0.0.html).

## [Unreleased]
### Added
<<<<<<< HEAD
- Mark job instance attempt failed when any uncaught exception is thrown (including connecting to the kernel)
=======
- Added origami client call to delete the active kernel session after successful notebook execution
>>>>>>> c2c34106

## [0.0.11] - 2022-11-18
### Added
- Added API calls to update job instance attempt status during execution

## [0.0.10]
### Changed
- Upgrade `noteable-origami` to `0.0.14`

## [0.0.9] - 2022-11-01
## Changed
- Updated API references in origami from `types` to `defs`

## [0.0.8] - 2022-10-28
### Added
- Add support for flyte
- Allow specifying `job_instance_attempt` in engine kwargs
- Sync all papermill metadata to Noteable
- Add Noteable Dagster asset
- Sync outputs from Noteable into papermill
- Sync execution counts from cell state updates
- Add ability to parse Noteable https URLs to extract file id

### Changed
- Hide applied parameters cell by default for dagster

### Removed
- Remove dagstermill teardown cell

## [0.0.7] - 2022-10-05
### Changed
- Bump `noteable-origami` dependency to 0.0.6

## [0.0.6] - 2022-10-05
### Changed
- `execute_notebook` need not be passed in a `logger` instance explicitly, it will use the module-level logger if one is not provided.
- Skip executing empty code cells in `execute_notebook` to not get stuck waiting for the cell status update to come through
- Check `result.state.is_error_state` instead of `result.data.state.is_error_state` in `execute_notebook` due to corresponding changes in `noteable-origami`
- Ensure that `NoteableHandler` always has a `NoteableClient` instance defined when `NoteableHandler.read` is called
- Register `NoteableHandler` with scheme `noteable://` as entrypoint in `pyproject.toml`

## [0.0.5] - 2022-09-13
### Added
- Add callbacks to set kernel error outputs from Noteable into papermill
- Adds ability for papermill engine to automatically generate a NoteableClient
- Improved readme instructions

## [0.0.4] - 2022-09-09
### Fixed
- Fix python 3.8 compatibility for `removeprefix`

## [0.0.3] - 2022-09-09
### Added
- Support for dagstermill

## [0.0.2] - 2022-08-15
### Added
- Publish package to PyPI

## [0.0.1] - 2022-08-12
### Added
- Initial setup<|MERGE_RESOLUTION|>--- conflicted
+++ resolved
@@ -6,11 +6,8 @@
 
 ## [Unreleased]
 ### Added
-<<<<<<< HEAD
 - Mark job instance attempt failed when any uncaught exception is thrown (including connecting to the kernel)
-=======
 - Added origami client call to delete the active kernel session after successful notebook execution
->>>>>>> c2c34106
 
 ## [0.0.11] - 2022-11-18
 ### Added
