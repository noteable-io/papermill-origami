--- conflicted
+++ resolved
@@ -34,11 +34,7 @@
 
 [tool.poetry.dependencies]
 python = "^3.8"
-<<<<<<< HEAD
 noteable-origami = "^0.0.10"
-=======
-noteable-origami = "^0.0.9"
->>>>>>> 8d4e571d
 papermill = "^2.4.0"
 dagstermill = {version = "^1.0.5", optional = true}
 cloudpickle = "^2.2.0"
